--- conflicted
+++ resolved
@@ -8,11 +8,7 @@
 include $(TOPDIR)/rules.mk
 
 PKG_NAME:=turris-version
-<<<<<<< HEAD
-PKG_VERSION:=1.8
-=======
 PKG_VERSION:=2.0
->>>>>>> 2614eae6
 
 PKG_MAINTAINER:=Michal Vaner <michal.vaner@nic.cz>
 
@@ -31,14 +27,6 @@
 define Package/$(PKG_NAME)/postinst
 #!/bin/sh
 [ -n "$$IPKG_INSTROOT" ] || {
-<<<<<<< HEAD
-    create_notification -s news " • Nová verze ucollect-spoof.
- • Firewall obsahuje drobné opravy načítání pravidel přes ipsets.
- • Ucollect-bandwidth počítá statistiky vytížení linky.
- • Autoritativní DNS server Knot povýšen na verzi 1.6.0.
- • Další opravy shellu bash.
- • Další přípravy na přechod k novější verzi OpenWRT."
-=======
     create_notification -s news " • Update OpenWRT na stabilní verzi Barrier Breaker
  • Opravy v nástroji Majordomo
    ◦ Pořadí zobrazovaných měsíců
@@ -64,7 +52,6 @@
    ◦ squid
    ◦ cacerts (Kořenové certifikáty autorit)
    ◦ tor"
->>>>>>> 2614eae6
 }
 endef
 
