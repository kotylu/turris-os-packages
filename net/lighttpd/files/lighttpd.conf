# lighttpd configuration file
# 
<<<<<<< HEAD
server.modules = (
)
=======
## modules to load
# all other module should only be loaded if really neccesary
# - saves some time
# - saves memory
#server.modules = ( 
#	"mod_rewrite", 
#	"mod_redirect", 
#	"mod_alias", 
#	"mod_auth", 
#	"mod_status", 
#	"mod_setenv",
#	"mod_fastcgi",
#	"mod_proxy",
#	"mod_simple_vhost",
#	"mod_cgi",
#	"mod_ssi",
#	"mod_usertrack",
#	"mod_expire",
#	"mod_webdav"
#)

# force use of the "write" backend (closes: #2401)
server.network-backend = "write"

## a static document-root, for virtual-hosting take look at the 
## server.virtual-* options
server.document-root = "/www2"

## where to send error-messages to
server.errorlog = "/var/log/lighttpd/error.log"

# listen on ipv6
$SERVER["socket"] == "[::]:80" {  }

## files to check for if .../ is requested
index-file.names = ( "index.html", "default.html", "index.htm", "default.htm" )

## mimetype mapping
mimetype.assign = (  
	".pdf"   => "application/pdf",
	".class" => "application/octet-stream",
	".pac"   => "application/x-ns-proxy-autoconfig",
	".swf"   => "application/x-shockwave-flash",
	".wav"   => "audio/x-wav",
	".gif"   => "image/gif",
	".jpg"   => "image/jpeg",
	".jpeg"  => "image/jpeg",
	".png"   => "image/png",
	".svg"   => "image/svg+xml",
	".css"   => "text/css",
	".html"  => "text/html",
	".htm"   => "text/html",
	".js"    => "text/javascript",
	".txt"   => "text/plain",
	".dtd"   => "text/xml",
	".xml"   => "text/xml"
 )

## Use the "Content-Type" extended attribute to obtain mime type if possible
#mimetypes.use-xattr = "enable"

## send a different Server: header
## be nice and keep it at lighttpd
server.tag = "lighttpd"

$HTTP["url"] =~ "\.pdf$" {
	server.range-requests = "disable"
}

##
# which extensions should not be handle via static-file transfer
#
# .php, .pl, .fcgi are most often handled by mod_fastcgi or mod_cgi
static-file.exclude-extensions = ( ".php", ".pl", ".fcgi" )

######### Options that are good to be but not neccesary to be changed #######

## bind to port (default: 80)
#server.port = 81

## bind to localhost (default: all interfaces)
#server.bind = "localhost"

## error-handler for status 404
#server.error-handler-404 = "/error-handler.html"
#server.error-handler-404 = "/error-handler.php"

## to help the rc.scripts
server.pid-file = "/var/run/lighttpd.pid"


###### virtual hosts
##
##   If you want name-based virtual hosting add the next three settings and load
##   mod_simple_vhost
##
## document-root =
##   virtual-server-root + virtual-server-default-host + virtual-server-docroot or
##   virtual-server-root + http-host + virtual-server-docroot
##
#simple-vhost.server-root = "/home/weigon/wwwroot/servers/"
#simple-vhost.default-host = "grisu.home.kneschke.de"
#simple-vhost.document-root = "/pages/"


## 
## Format: <errorfile-prefix><status>.html
## -> ..../status-404.html for 'File not found'
#server.errorfile-prefix = "/www/error-"

## virtual directory listings
#server.dir-listing = "enable"

## send unhandled HTTP-header headers to error-log
#debug.dump-unknown-headers = "enable"
>>>>>>> 88593c70

### only root can use these options
#server.chroot               = "/"

######### Options that are good to be but not neccesary to be changed #######
#server.port                 = 81
#server.bind                 = "localhost"
server.document-root        = "/www"
server.upload-dirs          = ( "/tmp" )
server.errorlog             = "/var/log/lighttpd/error.log"
server.pid-file             = "/var/run/lighttpd.pid"
#server.username             = "www-data"
#server.groupname            = "www-data"
#server.tag                  = "lighttpd"
#server.errorlog-use-syslog  = "enable"
#server.network-backend      = "write"

index-file.names            = ( "index.php", "index.html",
                                "index.htm", "default.htm",
                               " index.lighttpd.html" )

static-file.exclude-extensions = ( ".php", ".pl", ".fcgi" )

## Use ipv6 if available
#include_shell "/usr/share/lighttpd/use-ipv6.pl"

#dir-listing.encoding        = "utf-8"
#server.dir-listing          = "enable"

<<<<<<< HEAD
include       "/etc/lighttpd/mime.conf"
include_shell "cat /etc/lighttpd/conf.d/*.conf"
=======
#### include
include_shell "cat /etc/lighttpd/conf.d/*.conf"
## same as above if you run: "lighttpd -f /etc/lighttpd/lighttpd.conf"
#include "lighttpd-inc.conf"
>>>>>>> 88593c70


<|MERGE_RESOLUTION|>--- conflicted
+++ resolved
@@ -1,9 +1,5 @@
 # lighttpd configuration file
 # 
-<<<<<<< HEAD
-server.modules = (
-)
-=======
 ## modules to load
 # all other module should only be loaded if really neccesary
 # - saves some time
@@ -119,7 +115,6 @@
 
 ## send unhandled HTTP-header headers to error-log
 #debug.dump-unknown-headers = "enable"
->>>>>>> 88593c70
 
 ### only root can use these options
 #server.chroot               = "/"
@@ -149,14 +144,11 @@
 #dir-listing.encoding        = "utf-8"
 #server.dir-listing          = "enable"
 
-<<<<<<< HEAD
 include       "/etc/lighttpd/mime.conf"
 include_shell "cat /etc/lighttpd/conf.d/*.conf"
-=======
+
 #### include
 include_shell "cat /etc/lighttpd/conf.d/*.conf"
 ## same as above if you run: "lighttpd -f /etc/lighttpd/lighttpd.conf"
 #include "lighttpd-inc.conf"
->>>>>>> 88593c70
 
-
