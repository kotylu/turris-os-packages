#
# Copyright (C) 2006-2015 OpenWrt.org
#
# This is free software, licensed under the GNU General Public License v2.
# See /LICENSE for more information.
#

include $(TOPDIR)/rules.mk

PKG_NAME:=lighttpd
PKG_VERSION:=1.4.50
PKG_RELEASE:=3

PKG_SOURCE:=$(PKG_NAME)-$(PKG_VERSION).tar.xz
PKG_SOURCE_URL:=https://download.lighttpd.net/lighttpd/releases-1.4.x
PKG_MD5SUM:=29378312d8887cbc14ffe8a7fadef2d5a08c7e7e1be942795142346ad95629eb

PKG_LICENSE:=BSD-3c
PKG_LICENSE_FILES:=COPYING

PKG_FIXUP:=autoreconf
PKG_INSTALL:=1

include $(INCLUDE_DIR)/package.mk

define Package/lighttpd/Default
  SUBMENU:=Web Servers/Proxies
  SECTION:=net
  CATEGORY:=Network
  URL:=http://www.lighttpd.net/
  MAINTAINER:=W. Michael Petullo <mike@flyn.org>
endef

define Package/lighttpd
  $(call Package/lighttpd/Default)
  MENU:=1
  DEPENDS:=+LIGHTTPD_SSL:libopenssl +libpcre +libpthread
  TITLE:=A flexible and lightweight web server
endef

define Package/lighttpd/postinst
#!/bin/sh
[ -n "$$IPKG_INSTROOT" ] || {
if [ -e /etc/rc.d/S86lighttpd ] ; then
	/etc/init.d/lighttpd disable
	/etc/init.d/lighttpd enable
fi
# During initial installation, there are still some modules missing. It'll be started by something else later.
/etc/init.d/lighttpd restart || ( sleep 5 ; /etc/init.d/lighttpd restart ) || true
}
endef

define Package/lighttpd/config
config LIGHTTPD_SSL
	bool "SSL support"
	depends on PACKAGE_lighttpd
	default y
	help
	  Implements SSL support in lighttpd (using libopenssl). This
	  option is required if you enable the SSL engine in your
	  lighttpd confguration file.
endef

TARGET_CFLAGS += --std=c99

BASE_MODULES:=dirlisting indexfile staticfile

CONFIGURE_ARGS+= \
	--libdir=/usr/lib/lighttpd \
	--sysconfdir=/etc/lighttpd \
	--enable-shared \
	--disable-static \
	--disable-rpath \
	--without-attr \
	--without-bzip2 \
	--without-fam \
	--without-ldap \
	--with-lua \
	--without-memcache \
	--with-pcre \
	--without-valgrind \
	 $(call autoconf_bool,CONFIG_IPV6,ipv6)

CONFIGURE_VARS+= \
	PCRE_LIB="-lpcre" \

ifneq ($(strip $(CONFIG_LIGHTTPD_SSL)),)
  CONFIGURE_ARGS+= \
	--with-openssl="$(STAGING_DIR)/usr"
else
  CONFIGURE_ARGS+= \
	--without-openssl
endif

ifneq ($(SDK)$(CONFIG_PACKAGE_lighttpd-mod-mysql-vhost),)
  CONFIGURE_ARGS+= \
	--with-mysql
else
  CONFIGURE_ARGS+= \
	--without-mysql
endif

ifneq ($(SDK)$(CONFIG_PACKAGE_lighttpd-mod-trigger_b4_dl),)
  CONFIGURE_ARGS+= \
	--with-gdbm=yes
endif

ifneq ($(SDK)$(CONFIG_PACKAGE_lighttpd-mod-webdav),)
  CONFIGURE_ARGS+= \
	--with-webdav-locks \
	--with-webdav-props
  # XXX: needed by sqlite3 to prevent segfaults in mod_webdav.so
  CONFIGURE_VARS+= \
	LIBS="-lpthread"
else
  CONFIGURE_ARGS+= \
	--without-webdav-locks \
	--without-webdav-props
endif

define Build/Configure
$(call Build/Configure/Default)
	# XXX: override pcre (mis)detection by ./configure when cross-compiling
	echo "#define HAVE_LIBPCRE 1" >>$(PKG_BUILD_DIR)/config.h
	echo "#define HAVE_PCRE_H 1" >>$(PKG_BUILD_DIR)/config.h
endef

define Package/lighttpd/conffiles
/etc/lighttpd/lighttpd.conf
endef

define Package/lighttpd/install
	$(INSTALL_DIR) $(1)/etc/lighttpd
	$(INSTALL_DATA) ./files/lighttpd.conf $(1)/etc/lighttpd/
	$(INSTALL_DATA) $(PKG_BUILD_DIR)/doc/config/conf.d/mime.conf $(1)/etc/lighttpd/
	$(INSTALL_DIR) $(1)/etc/lighttpd/modules.d
	$(INSTALL_DIR) $(1)/etc/lighttpd/conf.d
	$(INSTALL_DIR) $(1)/etc/init.d
	$(INSTALL_BIN) ./files/lighttpd.init $(1)/etc/init.d/lighttpd
	$(INSTALL_DIR) $(1)/usr/lib/lighttpd
	for m in $(BASE_MODULES); do \
		$(CP) $(PKG_INSTALL_DIR)/usr/lib/lighttpd/mod_$$$${m}.so $(1)/usr/lib/lighttpd/ ; \
	done
	$(INSTALL_DIR) $(1)/usr/sbin
	$(INSTALL_BIN) $(PKG_INSTALL_DIR)/usr/sbin/lighttpd $(1)/usr/sbin/
endef

define BuildPlugin
  define Package/lighttpd-mod-$(1)
    $(call Package/lighttpd/Default)
    DEPENDS:=lighttpd
    ifneq ($(3),)
      DEPENDS+= $(3)
    endif
    TITLE:=$(2) module
  endef

<<<<<<< HEAD
  Package/lighttpd-mod-$(1)/postinst = $$(Package/lighttpd/postinst)
=======
  define Package/lighttpd-mod-$(1)/postinst
#!/bin/sh
[ -n "$$IPKG_INSTROOT" ] || /etc/init.d/lighttpd restart
  endef
>>>>>>> e5eb550c

  define Package/lighttpd-mod-$(1)/install
	$(INSTALL_DIR) $$(1)/usr/lib/lighttpd
	$(CP) $(PKG_INSTALL_DIR)/usr/lib/lighttpd/mod_$(1).so $$(1)/usr/lib/lighttpd
	$(INSTALL_DIR) $$(1)/etc/lighttpd/modules.d/
	if [ -f $(PKG_BUILD_DIR)/doc/config/conf.d/$(1).conf ]; then \
		$(CP) $(PKG_BUILD_DIR)/doc/config/conf.d/$(1).conf $$(1)/etc/lighttpd/modules.d/$(4)-$(1).load ; \
	else \
		echo 'server.modules += ( "mod_$(1)" )' > $$(1)/etc/lighttpd/modules.d/$(4)-$(1).load ; \
	fi
  endef

  $$(eval $$(call BuildPackage,lighttpd-mod-$(1)))
endef

$(eval $(call BuildPackage,lighttpd))

# First, permit redirect from HTTP to HTTPS.
$(eval $(call BuildPlugin,redirect,URL redirection,+PACKAGE_lighttpd-mod-redirect:libpcre,10))

# Next, permit authentication.
$(eval $(call BuildPlugin,auth,Authentication,,20))
$(eval $(call BuildPlugin,authn_file,File-based authentication,,20))
$(eval $(call BuildPlugin,auth_ticket,Cookie-based authentication,,20))

# Finally, everything else.
$(eval $(call BuildPlugin,access,Access restrictions,,30))
$(eval $(call BuildPlugin,accesslog,Access logging,,30))
$(eval $(call BuildPlugin,alias,Directory alias,,30))
$(eval $(call BuildPlugin,cgi,CGI,,30))
$(eval $(call BuildPlugin,cml,Cache Meta Language,+PACKAGE_lighttpd-mod-cml:liblua,30))
$(eval $(call BuildPlugin,compress,Compress output,+PACKAGE_lighttpd-mod-compress:zlib,30))
$(eval $(call BuildPlugin,evasive,Evasive,,30))
$(eval $(call BuildPlugin,evhost,Enhanced Virtual-Hosting,,30))
$(eval $(call BuildPlugin,expire,Expire,,30))
$(eval $(call BuildPlugin,openssl,Openssl,,30))
$(eval $(call BuildPlugin,extforward,Extract client,,30))
$(eval $(call BuildPlugin,fastcgi,FastCGI,,30))
$(eval $(call BuildPlugin,flv_streaming,FLV streaming,,30))
$(eval $(call BuildPlugin,magnet,Magnet,+PACKAGE_lighttpd-mod-magnet:liblua,30))
# $(eval $(call BuildPlugin,mysql_vhost,Mysql virtual hosting,+PACKAGE_lighttpd-mod-mysql_vhost:libmysqlclient,30))
$(eval $(call BuildPlugin,proxy,Proxy,,30))
$(eval $(call BuildPlugin,rewrite,URL rewriting,+PACKAGE_lighttpd-mod-rewrite:libpcre,30))
$(eval $(call BuildPlugin,rrdtool,RRDtool,,30))
$(eval $(call BuildPlugin,scgi,SCGI,,30))
$(eval $(call BuildPlugin,secdownload,Secure and fast download,,30))
$(eval $(call BuildPlugin,setenv,Environment variable setting,,30))
$(eval $(call BuildPlugin,simple_vhost,Simple virtual hosting,,30))
$(eval $(call BuildPlugin,ssi,SSI,+PACKAGE_lighttpd-mod-ssi:libpcre,30))
$(eval $(call BuildPlugin,status,Server status display,,30))
$(eval $(call BuildPlugin,trigger_b4_dl,Trigger before download,+PACKAGE_lighttpd-mod-trigger_b4_dl:libpcre +PACKAGE_lighttpd-mod-trigger_b4_dl:libgdbm,30))
$(eval $(call BuildPlugin,userdir,User directory,,30))
$(eval $(call BuildPlugin,usertrack,User tracking,,30))
$(eval $(call BuildPlugin,webdav,WebDAV,+PACKAGE_lighttpd-mod-webdav:libsqlite3 +PACKAGE_lighttpd-mod-webdav:libuuid +PACKAGE_lighttpd-mod-webdav:libxml2,30))
$(eval $(call BuildPlugin,wstunnel,Websocket tunneling,,30))<|MERGE_RESOLUTION|>--- conflicted
+++ resolved
@@ -155,14 +155,10 @@
     TITLE:=$(2) module
   endef
 
-<<<<<<< HEAD
-  Package/lighttpd-mod-$(1)/postinst = $$(Package/lighttpd/postinst)
-=======
   define Package/lighttpd-mod-$(1)/postinst
 #!/bin/sh
 [ -n "$$IPKG_INSTROOT" ] || /etc/init.d/lighttpd restart
   endef
->>>>>>> e5eb550c
 
   define Package/lighttpd-mod-$(1)/install
 	$(INSTALL_DIR) $$(1)/usr/lib/lighttpd
